#     zxlive - An interactive tool for the ZX-calculus
#     Copyright (C) 2023 - Aleks Kissinger
#
# Licensed under the Apache License, Version 2.0 (the "License");
# you may not use this file except in compliance with the License.
# You may obtain a copy of the License at

#    http://www.apache.org/licenses/LICENSE-2.0

# Unless required by applicable law or agreed to in writing, software
# distributed under the License is distributed on an "AS IS" BASIS,
# WITHOUT WARRANTIES OR CONDITIONS OF ANY KIND, either express or implied.
# See the License for the specific language governing permissions and
# limitations under the License.

from __future__ import annotations
from math import sqrt
from typing import Optional, Any, TYPE_CHECKING, Union
from enum import Enum

from PySide6.QtCore import QPointF, QVariantAnimation, QAbstractAnimation
from PySide6.QtWidgets import QGraphicsEllipseItem, QGraphicsPathItem, QGraphicsItem, \
    QGraphicsSceneMouseEvent, QStyleOptionGraphicsItem, QWidget, QStyle
from PySide6.QtGui import QPen, QPainter, QColor, QPainterPath, QPainterPathStroker

from pyzx.utils import EdgeType, VertexType

from .common import SCALE, ET, GraphT
from .vitem import VItem, EITEM_Z

if TYPE_CHECKING:
    from .graphscene import GraphScene

HAD_EDGE_BLUE = "#0077ff"

class EItem(QGraphicsPathItem):
    """A QGraphicsItem representing an edge"""

    # Set of animations that are currently running on this vertex
    active_animations: set[EItemAnimation]

    class Properties(Enum):
        """Properties of an EItem that can be animated."""
        Thickness = 1

    def __init__(self, graph_scene: GraphScene, e: ET, s_item: VItem, t_item: VItem, curve_distance: float = 0, index: int = 0) -> None:
        super().__init__()
        self.setZValue(EITEM_Z)
        self.setFlag(QGraphicsItem.GraphicsItemFlag.ItemIsSelectable, True)
        self.setFlag(QGraphicsItem.GraphicsItemFlag.ItemSendsGeometryChanges, True)

        self.graph_scene = graph_scene
        self.e = e
        self.s_item = s_item
        self.t_item = t_item
        self.curve_distance = curve_distance
        self.index = index
        self.active_animations = set()
        s_item.adj_items.add(self)
        t_item.adj_items.add(self)
        self.selection_node = QGraphicsEllipseItem(-0.1 * SCALE, -0.1 * SCALE, 0.2 * SCALE, 0.2 * SCALE)
        pen = QPen()
        pen.setWidthF(4)
        pen.setColor(QColor('#0022FF'))
        self.selection_node.setPen(pen)
        self.selection_node.setOpacity(0.5)
        # self.selection_node.setVisible(False)
        self.is_mouse_pressed = False
        self.is_dragging = False
        self._old_pos: Optional[QPointF] = None
        self.thickness: float = 3
        self.color: QColor
        self.reset_color()

        self.refresh()

    @property
    def g(self) -> GraphT:
        return self.graph_scene.g

    @property
    def is_animated(self) -> bool:
        return len(self.active_animations) > 0

    def reset_color(self) -> None:
        """Reset the color of the edge to the default color."""
        if self.g.edge_type(self.e) == EdgeType.HADAMARD:
            self.color = QColor(HAD_EDGE_BLUE)
        else:
            from .settings import display_setting
            self.color = display_setting.effective_colors["edge"]

    def refresh(self) -> None:
        """Call whenever source or target moves or edge data changes"""

        self.setFlag(QGraphicsItem.GraphicsItemFlag.ItemIsSelectable,
                     self.g.edge_type(self.e) != EdgeType.W_IO)
        # set color/style according to edge type
        pen = QPen()
        pen.setWidthF(self.thickness)
        if self.g.edge_type(self.e) == EdgeType.HADAMARD:
            pen.setDashPattern([4.0, 2.0])
<<<<<<< HEAD
        pen.setColor(self.color)
=======
        else:
            from .settings import display_setting
            if self.g.type(self.g.edge_s(self.e)) == VertexType.DUMMY or \
               self.g.type(self.g.edge_t(self.e)) == VertexType.DUMMY:
                pen.setColor(display_setting.effective_colors["dummy_edge"])
            else:
                pen.setColor(display_setting.effective_colors["edge"])
>>>>>>> f8f4ebea
        self.setPen(QPen(pen))

        if not self.is_dragging:
            self.curve_distance = self.g.edata(self.e, f"curve_{self.index}", self.curve_distance)

        path = QPainterPath()
        if self.s_item == self.t_item: # self-loop
            cd = self.curve_distance
            cd = cd + 0.5 if cd >= 0 else cd - 0.5
            s_pos = self.s_item.pos()
            path.moveTo(s_pos)
            path.cubicTo(s_pos + QPointF(1, -1) * cd * SCALE,
                         s_pos + QPointF(-1, -1) * cd * SCALE,
                         s_pos)
            curve_midpoint = s_pos + QPointF(0, -0.75) * cd * SCALE
        else:
            control_point = calculate_control_point(self.s_item.pos(), self.t_item.pos(), self.curve_distance)
            path.moveTo(self.s_item.pos())
            path.quadTo(control_point, self.t_item.pos())
            curve_midpoint = self.s_item.pos() * 0.25 + control_point * 0.5 + self.t_item.pos() * 0.25
        self.setPath(path)
        self.selection_node.setPos(curve_midpoint.x(), curve_midpoint.y())
        self.selection_node.setVisible(self.isSelected())


    def paint(self, painter: QPainter, option: QStyleOptionGraphicsItem, widget: Optional[QWidget] = None) -> None:
        # By default, Qt draws a dashed rectangle around selected items.
        # We have our own implementation to draw selected vertices, so
        # we intercept the selected option here.
        assert hasattr(option, "state")
        option.state &= ~QStyle.StateFlag.State_Selected
        super().paint(painter, option, widget)

    def itemChange(self, change: QGraphicsItem.GraphicsItemChange, value: Any) -> Any:
        # Intercept selection- and position-has-changed events to call `refresh`.
        # Note that the position and selected values are already updated when
        # this event fires.
        if change in (QGraphicsItem.GraphicsItemChange.ItemSelectedHasChanged, QGraphicsItem.GraphicsItemChange.ItemPositionHasChanged):
            self.refresh()

        return super().itemChange(change, value)


    def mousePressEvent(self, e: QGraphicsSceneMouseEvent) -> None:
        super().mousePressEvent(e)
        self.refresh()
        self._old_pos = e.pos()
        self._old_curve_distance = self.curve_distance
        self.is_mouse_pressed = True

    def mouseMoveEvent(self, e: QGraphicsSceneMouseEvent) -> None:
        super().mouseMoveEvent(e)
        scene = self.scene()
        if TYPE_CHECKING: assert isinstance(scene, GraphScene)
        if self.is_mouse_pressed and len(scene.selectedItems()) == 1 and self._old_pos is not None:
            self.is_dragging = True
            distance = e.pos() - self._old_pos
            perpendicular = compute_perpendicular_direction(self.s_item.pos(), self.t_item.pos())
            self.curve_distance += 2 * QPointF.dotProduct(distance, perpendicular) / SCALE
            self._old_pos = e.pos()
            self.refresh()
        e.ignore()

    def mouseReleaseEvent(self, e: QGraphicsSceneMouseEvent) -> None:
        super().mouseReleaseEvent(e)
        if self.is_dragging:
            self.graph_scene.edge_dragged.emit(self, self.curve_distance, self._old_curve_distance)
            self._old_pos = None
        self.is_dragging = False
        self.is_mouse_pressed = False
        self.graph_scene.selection_changed_custom.emit()

    def mouseDoubleClickEvent(self, e: QGraphicsSceneMouseEvent) -> None:
        super().mouseDoubleClickEvent(e)
        if self.is_animated:
            e.ignore()
            return
        scene = self.scene()
        if TYPE_CHECKING: assert isinstance(scene, GraphScene)
        scene.edge_double_clicked.emit(self.e)

    def shape(self) -> QPainterPath:
        path = self.path()
        stroker = QPainterPathStroker()
        stroker.setWidth(max(self.thickness, 8))  # 8 px is a reasonable clickable width
        return stroker.createStroke(path)


# TODO: This is essentially a clone of EItem. We should common it up!
class EDragItem(QGraphicsPathItem):
    """A QGraphicsItem representing an edge in construction during a drag"""

    def __init__(self, g: GraphT, ety: EdgeType, start: VItem, mouse_pos: QPointF) -> None:
        super().__init__()
        self.setZValue(EITEM_Z)
        self.g = g
        self.ety = ety
        self.start = start
        self.mouse_pos = mouse_pos
        self.refresh()

    def refresh(self) -> None:
        """Call whenever source or target moves or edge data changes"""

        # set color/style according to edge type
        pen = QPen()
        pen.setWidthF(3)
        if self.ety == EdgeType.HADAMARD:
            pen.setColor(QColor("#0077ff"))
            pen.setDashPattern([4.0, 2.0])
        else:
            pen.setColor(QColor("#000000"))
        self.setPen(QPen(pen))

        # set path as a straight line from source to target
        path = QPainterPath()
        path.moveTo(self.start.pos())
        path.lineTo(self.mouse_pos)
        self.setPath(path)

def calculate_control_point(source_pos: QPointF, target_pos: QPointF, curve_distance: float) -> QPointF:
    """Calculate the control point for the curve"""
    perpendicular = compute_perpendicular_direction(source_pos, target_pos)
    source_plus_target = source_pos + target_pos
    midpoint = QPointF(source_plus_target.x() / 2, source_plus_target.y() / 2)
    offset = perpendicular * curve_distance * SCALE
    control_point = midpoint + offset
    return control_point

def compute_perpendicular_direction(source_pos: QPointF, target_pos: QPointF) -> QPointF:
    if source_pos == target_pos:
        return QPointF(0, -2/3)
    direction = target_pos - source_pos
    norm = sqrt(direction.x()**2 + direction.y()**2)
    direction = QPointF(direction.x() / norm, direction.y() / norm)
    perpendicular = QPointF(-direction.y(), direction.x())
    return perpendicular


class EItemAnimation(QVariantAnimation):
    """Animator for edge graphics items.

    This animator lets the edge know that its being animated which stops any
    interaction with the user. Furthermore, this animator
    ensures that it's not garbage collected until the animation is finished, so there is
    no need to hold onto a reference of this class."""

    _it: Optional[EItem]
    prop: EItem.Properties
    refresh: bool  # Whether the item is refreshed at each frame

    e: Optional[ET]

    def __init__(self, item: Union[EItem, ET], property: EItem.Properties,
                 scene: Optional[GraphScene] = None, refresh: bool = False) -> None:
        super().__init__()
        self.e = None
        self._it = None
        self.scene: Optional[GraphScene] = None
        if isinstance(item, EItem):
            self._it = item
        elif scene is None:
            raise ValueError("Scene is required to obtain EItem from edge ET")
        else:
            self.e = item
            self.scene = scene
        self.prop = property
        self.refresh = refresh
        self.stateChanged.connect(self._on_state_changed)

    @property
    def it(self) -> EItem:
        if self._it is None and self.scene is not None and self.e is not None:
            self._it = self.scene.edge_map[self.e][0]
        assert self._it is not None
        return self._it

    def _on_state_changed(self, state: QAbstractAnimation.State) -> None:
        if state == QAbstractAnimation.State.Running and self not in self.it.active_animations:
            # Stop all animations that target the same property
            for anim in self.it.active_animations.copy():
                if anim.prop == self.prop:
                    anim.stop()
            self.it.active_animations.add(self)
        elif state == QAbstractAnimation.State.Stopped:
            self.it.active_animations.remove(self)
        elif state == QAbstractAnimation.State.Paused:
            # TODO: Once we use pausing, we should decide what to do here.
            #   Note that we cannot just remove ourselves from the set since the garbage
            #   collector will eat us in that case. We'll probably need something like
            #   `it.paused_animations`
            pass

    def updateCurrentValue(self, value: Any) -> None:
        if self.state() != QAbstractAnimation.State.Running:
            return

        if self.prop == EItem.Properties.Thickness:
            self.it.thickness = value

        if self.refresh:
            self.it.refresh()<|MERGE_RESOLUTION|>--- conflicted
+++ resolved
@@ -100,17 +100,7 @@
         pen.setWidthF(self.thickness)
         if self.g.edge_type(self.e) == EdgeType.HADAMARD:
             pen.setDashPattern([4.0, 2.0])
-<<<<<<< HEAD
         pen.setColor(self.color)
-=======
-        else:
-            from .settings import display_setting
-            if self.g.type(self.g.edge_s(self.e)) == VertexType.DUMMY or \
-               self.g.type(self.g.edge_t(self.e)) == VertexType.DUMMY:
-                pen.setColor(display_setting.effective_colors["dummy_edge"])
-            else:
-                pen.setColor(display_setting.effective_colors["edge"])
->>>>>>> f8f4ebea
         self.setPen(QPen(pen))
 
         if not self.is_dragging:
