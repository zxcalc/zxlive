--- conflicted
+++ resolved
@@ -334,26 +334,7 @@
 
 
 @dataclass
-<<<<<<< HEAD
-class ChangeColor(BaseCommand):
-    """Applies the color-change rule on a set of vertices.
-
-    Changes the spider type using Hadamard conjugation."""
-    vs: Iterable[VT]
-
-    def toggle(self) -> None:
-        for v in self.vs:
-            basicrules.color_change(self.g, v)
-        self.update_graph_view()
-
-    undo = redo = toggle
-
-
-@dataclass
-class AddRewriteStep(UpdateGraph):
-=======
 class AddRewriteStep(SetGraph):
->>>>>>> f65bce00
     """Adds a new rewrite to the proof.
 
     The rewrite is inserted after the currently selected step. In particular, it
