--- conflicted
+++ resolved
@@ -588,7 +588,6 @@
         if self.active_panel is not None:
             self.active_panel.update_colors()
 
-<<<<<<< HEAD
     def play_sound(self, s: SFXEnum) -> None:
         if self.sfx_on:
             self.effects[s].play()
@@ -600,10 +599,9 @@
                 SFXEnum.WELCOME_EVERYBODY,
                 SFXEnum.OK_IM_GONNA_START,
             ]))
-=======
+
     def update_font(self) -> None:
         self.menuBar().setFont(display_setting.font)
         for i in range(self.tab_widget.count()):
             w = cast(BasePanel, self.tab_widget.widget(i))
-            w.update_font()
->>>>>>> caa97c34
+            w.update_font()