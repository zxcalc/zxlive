--- conflicted
+++ resolved
@@ -675,8 +675,50 @@
         from .common import set_settings_value
         checked = self.auto_save_action.isChecked()
         set_settings_value("auto-save", checked, bool)
-
-<<<<<<< HEAD
+    
+    def check_for_updates(self) -> None:
+        """Manually check for updates."""
+        from .dialogs import show_update_available_dialog
+        from .app import ZXLive
+
+        app = QApplication.instance()
+        if not app or not hasattr(app, 'update_checker'):
+            return
+        zx_app = cast(ZXLive, app)
+
+        checking_msg = QMessageBox(self)
+        checking_msg.setWindowTitle("Checking for Updates")
+        checking_msg.setText("Checking for updates...")
+        checking_msg.setStandardButtons(QMessageBox.StandardButton.NoButton)
+        checking_msg.setModal(False)
+        checking_msg.show()
+        QApplication.processEvents()
+
+        # Temporarily disconnect app-level handler to prevent double dialogs
+        # We assume it's connected (it should be from app startup)
+        zx_app.update_checker.update_available.disconnect(zx_app.on_update_available)
+        update_found = False
+
+        def on_update_available(latest_version: str, url: str) -> None:
+            nonlocal update_found
+            update_found = True
+            checking_msg.accept()
+            show_update_available_dialog(zx_app.applicationVersion(), latest_version, url, self)
+
+        def on_check_complete() -> None:
+            checking_msg.accept()
+            # Disconnect our temporary connections and reconnect the app-level one
+            zx_app.update_checker.update_available.disconnect(on_update_available)
+            zx_app.update_checker.check_complete.disconnect(on_check_complete)
+            zx_app.update_checker.update_available.connect(zx_app.on_update_available)
+            if not update_found:
+                QMessageBox.information(self, "No Updates", "You are using the latest version of ZXLive!")
+
+        zx_app.update_checker.update_available.connect(on_update_available)
+        zx_app.update_checker.check_complete.connect(on_check_complete)
+        zx_app.update_checker.check_for_updates_async()
+
+        
 
 class CustomTabBar(QTabBar):
     """Custom tab bar that shows close buttons only on hover."""
@@ -710,47 +752,4 @@
             button = self.tabButton(i, QTabBar.ButtonPosition.RightSide)
             if button:
                 # Show button only for hovered tab
-                button.setVisible(i == self.hovered_tab)
-=======
-    def check_for_updates(self) -> None:
-        """Manually check for updates."""
-        from .dialogs import show_update_available_dialog
-        from .app import ZXLive
-
-        app = QApplication.instance()
-        if not app or not hasattr(app, 'update_checker'):
-            return
-        zx_app = cast(ZXLive, app)
-
-        checking_msg = QMessageBox(self)
-        checking_msg.setWindowTitle("Checking for Updates")
-        checking_msg.setText("Checking for updates...")
-        checking_msg.setStandardButtons(QMessageBox.StandardButton.NoButton)
-        checking_msg.setModal(False)
-        checking_msg.show()
-        QApplication.processEvents()
-
-        # Temporarily disconnect app-level handler to prevent double dialogs
-        # We assume it's connected (it should be from app startup)
-        zx_app.update_checker.update_available.disconnect(zx_app.on_update_available)
-        update_found = False
-
-        def on_update_available(latest_version: str, url: str) -> None:
-            nonlocal update_found
-            update_found = True
-            checking_msg.accept()
-            show_update_available_dialog(zx_app.applicationVersion(), latest_version, url, self)
-
-        def on_check_complete() -> None:
-            checking_msg.accept()
-            # Disconnect our temporary connections and reconnect the app-level one
-            zx_app.update_checker.update_available.disconnect(on_update_available)
-            zx_app.update_checker.check_complete.disconnect(on_check_complete)
-            zx_app.update_checker.update_available.connect(zx_app.on_update_available)
-            if not update_found:
-                QMessageBox.information(self, "No Updates", "You are using the latest version of ZXLive!")
-
-        zx_app.update_checker.update_available.connect(on_update_available)
-        zx_app.update_checker.check_complete.connect(on_check_complete)
-        zx_app.update_checker.check_for_updates_async()
->>>>>>> 93062680
+                button.setVisible(i == self.hovered_tab)