from __future__ import annotations

import os
from enum import IntEnum
from typing import Final, Optional, TypeVar, Type

from pyzx.graph import EdgeType
from pyzx.graph.multigraph import Multigraph
from typing_extensions import TypeAlias

from PySide6.QtCore import QSettings

import pyzx

_ROOT = os.path.abspath(os.path.dirname(__file__))


T = TypeVar('T')


def get_data(path: str) -> str:
    return os.path.join(os.environ.get("_MEIPASS", _ROOT), path)


def set_settings_value(
        arg: str, val: T, _type: Type[T],
        settings: QSettings | None = None) -> None:
    _settings = settings or QSettings("zxlive", "zxlive")
    if not isinstance(val, _type):
        raise ValueError(
            f"Unexpected type for {arg}: expected {_type}, got {type(val)}")
    _settings.setValue(arg, val)


def get_settings_value(
        arg: str, _type: Type[T], default: T | None = None,
        settings: QSettings | None = None) -> T:
    _settings = settings or QSettings("zxlive", "zxlive")
    try:
        val = _settings.value(arg, default)
        if _type == bool:
            val = str(val) == "True" or str(val) == "true"
        if _type == int:
            val = int(str(val))
        if _type == float:
            val = float(str(val))
        if not isinstance(val, _type):
            if default is not None:
                return default
            raise ValueError(f"Unexpected type for {arg} ({val}): expected {_type}, got {type(val)}")
    except Exception as e:
        if default is not None:
            return default
<<<<<<< HEAD
        raise ValueError(
            f"Unexpected type for {arg} ({val}): expected {_type}, "
            f"got {type(val)}")
=======
        from .settings import defaults
        if arg in defaults:
            return defaults[arg]  # type: ignore
        raise e
>>>>>>> 75f8b8da
    return val


def get_custom_rules_path() -> str:
    settings = QSettings("zxlive", "zxlive")
    return str(settings.value('path/custom-rules'))


VT: TypeAlias = int
ET: TypeAlias = tuple[int, int, EdgeType]
GraphT: TypeAlias = Multigraph


def new_graph() -> GraphT:
    g = GraphT()
    g.set_auto_simplify(False)
    return g


class ToolType(IntEnum):
    SELECT = 0
    VERTEX = 1
    EDGE = 2


SCALE: Final = 64.0

# Offsets should be a multiple of SCALE for grid snapping to work properly
OFFSET_X: Final = 300 * SCALE
OFFSET_Y: Final = 300 * SCALE

W_INPUT_OFFSET: Final = 0.3

ANIMATION_DURATION: Final = 400

MIN_ZOOM = 0.05
MAX_ZOOM = 10.0


def pos_to_view(x: float, y: float) -> tuple[float, float]:
    return (x * SCALE + OFFSET_X, y * SCALE + OFFSET_Y)


def pos_from_view(x: float, y: float) -> tuple[float, float]:
    return ((x-OFFSET_X) / SCALE, (y-OFFSET_Y) / SCALE)


def pos_to_view_int(x: float, y: float) -> tuple[int, int]:
    return (int(x * SCALE + OFFSET_X), int(y * SCALE + OFFSET_Y))


def pos_from_view_int(x: float, y: float) -> tuple[int, int]:
    return (int((x - OFFSET_X) / SCALE), int((y - OFFSET_Y) / SCALE))


def view_to_length(x: float, y: float) -> tuple[float, float]:
    return (x / SCALE, y / SCALE)


def to_tikz(g: GraphT) -> str:
    return pyzx.tikz.to_tikz(g)  # type: ignore


def from_tikz(s: str) -> Optional[GraphT]:
    try:
        g = pyzx.tikz.tikz_to_graph(s, backend='multigraph')
        assert isinstance(g, GraphT)
        return g
    except Exception as e:
        from . import dialogs
        dialogs.show_error_msg(
            "Tikz import error", f"Error while importing tikz: {e}")
        return None<|MERGE_RESOLUTION|>--- conflicted
+++ resolved
@@ -51,16 +51,10 @@
     except Exception as e:
         if default is not None:
             return default
-<<<<<<< HEAD
-        raise ValueError(
-            f"Unexpected type for {arg} ({val}): expected {_type}, "
-            f"got {type(val)}")
-=======
         from .settings import defaults
         if arg in defaults:
             return defaults[arg]  # type: ignore
         raise e
->>>>>>> 75f8b8da
     return val
 
 
