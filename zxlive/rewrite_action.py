from __future__ import annotations

import copy
from dataclasses import dataclass, field
from typing import Callable, TYPE_CHECKING, Any, cast, Union, Optional
from concurrent.futures import ThreadPoolExecutor

import pyzx

from PySide6.QtCore import (Qt, QAbstractItemModel, QModelIndex, QPersistentModelIndex,
                            Signal, QObject, QMetaObject, QIODevice, QBuffer, QPoint, QPointF, QLineF)
from PySide6.QtGui import QPixmap, QColor, QPen


from .animations import make_animation
from .commands import AddRewriteStep
from .common import ET, GraphT, VT, get_data
from .dialogs import show_error_msg
from .rewrite_data import is_rewrite_data, RewriteData, MatchType, MATCHES_VERTICES
from .settings import display_setting
from .graphscene import GraphScene
from .graphview import GraphView

if TYPE_CHECKING:
    from .proof_panel import ProofPanel

operations = copy.deepcopy(pyzx.editor.operations)


@dataclass
class RewriteAction:
    name: str
    matcher: Callable[[GraphT, Callable], list]
    rule: Callable[[GraphT, list], pyzx.rules.RewriteOutputType[VT, ET]]
    match_type: MatchType
    tooltip_str: str
<<<<<<< HEAD
    picture_path: str = field(default=False)
    #image: bytes = field(default=False)
    lhs_graph: GraphT = field(default=False)
    rhs_graph: GraphT = field(default=False)
=======
    picture_path: Optional[str] = field(default=None)
    lhs_graph: Optional[GraphT] = field(default=None)
    rhs_graph: Optional[GraphT] = field(default=None)
>>>>>>> e80a835d
    # Whether the graph should be copied before trying to test whether it matches.
    # Needed if the matcher changes the graph.
    copy_first: bool = field(default=False)
    # Whether the rule returns a new graph instead of returning the rewrite changes.
    returns_new_graph: bool = field(default=False)
    enabled: bool = field(default=False)

    @classmethod
    def from_rewrite_data(cls, d: RewriteData) -> RewriteAction:
        if 'custom_rule' in d:
            picture_path = 'custom'
        elif 'picture' in d:
            picture_path = d['picture']
<<<<<<< HEAD
        else: 
=======
        else:
>>>>>>> e80a835d
            picture_path = None
        return cls(
            name=d['text'],
            matcher=d['matcher'],
            rule=d['rule'],
            match_type=d['type'],
            tooltip_str=d['tooltip'],
            picture_path = picture_path,
            lhs_graph = d.get('lhs', None),
            rhs_graph = d.get('rhs', None),
            copy_first=d.get('copy_first', False),
            returns_new_graph=d.get('returns_new_graph', False),
        )

    def do_rewrite(self, panel: ProofPanel) -> None:
        if not self.enabled:
            return

        g = copy.deepcopy(panel.graph_scene.g)
        verts, edges = panel.parse_selection()

        matches = self.matcher(g, lambda v: v in verts) \
            if self.match_type == MATCHES_VERTICES \
            else self.matcher(g, lambda e: e in edges)

        try:
            g, rem_verts = self.apply_rewrite(g, matches)
        except Exception as ex:
            show_error_msg('Error while applying rewrite rule', str(ex))
            return

        cmd = AddRewriteStep(panel.graph_view, g, panel.step_view, self.name)
        anim_before, anim_after = make_animation(self, panel, g, matches, rem_verts)
        panel.undo_stack.push(cmd, anim_before=anim_before, anim_after=anim_after)

    # TODO: Narrow down the type of the first return value.
    def apply_rewrite(self, g: GraphT, matches: list) -> tuple[Any, list[VT]]:
        if self.returns_new_graph:
            return self.rule(g, matches), []

        etab, rem_verts, rem_edges, check_isolated_vertices = self.rule(g, matches)
        g.remove_edges(rem_edges)
        g.remove_vertices(rem_verts)
        g.add_edge_table(etab)
        return g, rem_verts

    def update_active(self, g: GraphT, verts: list[VT], edges: list[ET]) -> None:
        if self.copy_first:
            g = copy.deepcopy(g)
        self.enabled = bool(
            self.matcher(g, lambda v: v in verts)
            if self.match_type == MATCHES_VERTICES
            else self.matcher(g, lambda e: e in edges)
        )

    @property
<<<<<<< HEAD
    def tooltip(self):
=======
    def tooltip(self) -> str:
>>>>>>> e80a835d
        if self.picture_path is None:
            return self.tooltip_str
        if self.picture_path == 'custom':
            # We will create a custom tooltip picture representing the custom rewrite
            graph_scene_left = GraphScene()
            graph_scene_right = GraphScene()
            graph_view_left = GraphView(graph_scene_left)
            graph_view_left.draw_background_lines = False
<<<<<<< HEAD
            graph_view_left.set_graph(self.lhs_graph)
            graph_view_right = GraphView(graph_scene_right)
            graph_view_right.draw_background_lines = False
            graph_view_right.set_graph(self.rhs_graph)
=======
            if self.lhs_graph is not None:
                graph_view_left.set_graph(self.lhs_graph)
            graph_view_right = GraphView(graph_scene_right)
            graph_view_right.draw_background_lines = False
            if self.rhs_graph is not None:
                graph_view_right.set_graph(self.rhs_graph)
>>>>>>> e80a835d
            graph_view_left.fit_view()
            graph_view_right.fit_view()
            graph_view_left.setSceneRect(graph_scene_left.itemsBoundingRect())
            graph_view_right.setSceneRect(graph_scene_right.itemsBoundingRect())
            lhs_size = graph_view_left.viewport().size()
            rhs_size = graph_view_right.viewport().size()
            # The picture needs to be wide enough to fit both of them and have some space for the = sign
<<<<<<< HEAD
            pixmap = QPixmap(lhs_size.width()+rhs_size.width()+160,max(lhs_size.height(),rhs_size.height()))
            pixmap.fill(QColor("#ffffff"))
            graph_view_left.viewport().render(pixmap)
            graph_view_right.viewport().render(pixmap,QPoint(lhs_size.width()+160,0))
=======
            pixmap = QPixmap(lhs_size.width() + rhs_size.width() + 160, max(lhs_size.height(), rhs_size.height()))
            pixmap.fill(QColor("#ffffff"))
            graph_view_left.viewport().render(pixmap)
            graph_view_right.viewport().render(pixmap, QPoint(lhs_size.width() + 160, 0))
>>>>>>> e80a835d
            # We create a new scene to render the = sign
            new_scene = GraphScene()
            new_view = GraphView(new_scene)
            new_view.draw_background_lines = False
<<<<<<< HEAD
            new_scene.addLine(QLineF(QPointF(10,40),QPointF(80,40)),QPen(QColor("#000000"),8))
            new_scene.addLine(QLineF(QPointF(10,10),QPointF(80,10)),QPen(QColor("#000000"),8))
            new_view.setSceneRect(new_scene.itemsBoundingRect())
            new_view.viewport().render(pixmap,QPoint(lhs_size.width(),max(lhs_size.height(),rhs_size.height())/2-20))
                
            buffer = QBuffer()
            buffer.open(QIODevice.WriteOnly)
=======
            new_scene.addLine(QLineF(QPointF(10,40), QPointF(80,40)), QPen(QColor("#000000"), 8))
            new_scene.addLine(QLineF(QPointF(10,10), QPointF(80,10)), QPen(QColor("#000000"), 8))
            new_view.setSceneRect(new_scene.itemsBoundingRect())
            new_view.viewport().render(pixmap, QPoint(lhs_size.width(), int(max(lhs_size.height(), rhs_size.height())/2 - 20)))

            buffer = QBuffer()
            buffer.open(QIODevice.OpenModeFlag.WriteOnly)
>>>>>>> e80a835d
            pixmap.save(buffer, "PNG", quality=100)
            image = bytes(buffer.data().toBase64()).decode()
        else:
            pixmap = QPixmap()
            pixmap.load(get_data("tooltips/"+self.picture_path))
            buffer = QBuffer()
<<<<<<< HEAD
            buffer.open(QIODevice.WriteOnly)
=======
            buffer.open(QIODevice.OpenModeFlag.WriteOnly)
>>>>>>> e80a835d
            pixmap.save(buffer, "PNG", quality=100)
            image = bytes(buffer.data().toBase64()).decode()
        self.tooltip_str = '<img src="data:image/png;base64,{}" width="500">'.format(image) + self.tooltip_str
        self.picture_path = None
        return self.tooltip_str


@dataclass
class RewriteActionTree:
    id: str
    rewrite: RewriteAction | None
    child_items: list[RewriteActionTree]
    parent: RewriteActionTree | None

    @property
    def is_rewrite(self) -> bool:
        return self.rewrite is not None

    @property
    def rewrite_action(self) -> RewriteAction:
        assert self.rewrite is not None
        return self.rewrite

    def append_child(self, child: RewriteActionTree) -> None:
        self.child_items.append(child)

    def child(self, row: int) -> RewriteActionTree:
        assert -len(self.child_items) <= row < len(self.child_items)
        return self.child_items[row]

    def child_count(self) -> int:
        return len(self.child_items)

    def row(self) -> int | None:
        return self.parent.child_items.index(self) if self.parent else None

    def header(self) -> str:
        return self.id if self.rewrite is None else self.rewrite.name

    def tooltip(self) -> str:
        return "" if self.rewrite is None else self.rewrite.tooltip

    def enabled(self) -> bool:
        return self.rewrite is None or self.rewrite.enabled

    @classmethod
    def from_dict(cls, d: dict, header: str = "", parent: RewriteActionTree | None = None) -> RewriteActionTree:
        if is_rewrite_data(d):
            return RewriteActionTree(
                header, RewriteAction.from_rewrite_data(cast(RewriteData, d)), [], parent
            )
        ret = RewriteActionTree(header, None, [], parent)
        for group, actions in d.items():
            ret.append_child(cls.from_dict(actions, group, ret))
        return ret

    def update_on_selection(self, g: GraphT, selection: list[VT], edges: list[ET]) -> None:
        for child in self.child_items:
            child.update_on_selection(g, selection, edges)
        if self.rewrite is not None:
            self.rewrite.update_active(g, selection, edges)


class SignalEmitter(QObject):
    finished = Signal()

class RewriteActionTreeModel(QAbstractItemModel):
    root_item: RewriteActionTree

    def __init__(self, data: RewriteActionTree, proof_panel: ProofPanel) -> None:
        super().__init__(proof_panel)
        self.proof_panel = proof_panel
        self.root_item = data
        self.emitter = SignalEmitter()
        self.emitter.finished.connect(lambda: self.dataChanged.emit(QModelIndex(), QModelIndex(), []))
        self.executor = ThreadPoolExecutor(max_workers=1)

    @classmethod
    def from_dict(cls, d: dict, proof_panel: ProofPanel) -> RewriteActionTreeModel:
        return RewriteActionTreeModel(
            RewriteActionTree.from_dict(d),
            proof_panel
        )

    def index(self, row: int, column: int, parent: Union[QModelIndex, QPersistentModelIndex] = QModelIndex()) -> \
            QModelIndex:
        if not self.hasIndex(row, column, parent):
            return QModelIndex()

        parent_item = cast(RewriteActionTree, parent.internalPointer()) if parent.isValid() else self.root_item

        if childItem := parent_item.child(row):
            return self.createIndex(row, column, childItem)
        return QModelIndex()

    def parent(self, index: QModelIndex | QPersistentModelIndex = QModelIndex()) -> QModelIndex:  # type: ignore[override]
        if not index.isValid():
            return QModelIndex()

        parent_item = cast(RewriteActionTree, index.internalPointer()).parent
        row = parent_item is None or parent_item.row()

        if row is None or parent_item == self.root_item:
            return QModelIndex()

        return self.createIndex(row, 0, parent_item)

    def rowCount(self, parent: QModelIndex | QPersistentModelIndex = QModelIndex()) -> int:
        if parent.column() > 0:
            return 0
        parent_item = cast(RewriteActionTree, parent.internalPointer()) if parent.isValid() else self.root_item
        return parent_item.child_count()

    def columnCount(self, parent: QModelIndex | QPersistentModelIndex = QModelIndex()) -> int:
        return 1

    def flags(self, index: QModelIndex | QPersistentModelIndex) -> Qt.ItemFlag:
        if index.isValid():
            rewrite_action_tree = cast(RewriteActionTree, index.internalPointer())
            return Qt.ItemFlag.ItemIsEnabled if rewrite_action_tree.enabled() else Qt.ItemFlag.NoItemFlags
        return Qt.ItemFlag.ItemIsEnabled

    def data(self, index: QModelIndex | QPersistentModelIndex, role: int = Qt.ItemDataRole.DisplayRole) -> str | None:
        if not index.isValid():
            return self.root_item.header()
        rewrite_action_tree = cast(RewriteActionTree, index.internalPointer())
        if role == Qt.ItemDataRole.DisplayRole:
            return rewrite_action_tree.header()
        if role == Qt.ItemDataRole.ToolTipRole:
            return rewrite_action_tree.tooltip()
        return None

    def headerData(self, section: int, orientation: Qt.Orientation,
                   role: int = Qt.ItemDataRole.DisplayRole) -> str:
        if orientation == Qt.Orientation.Horizontal and role == Qt.ItemDataRole.DisplayRole:
            return self.root_item.header()
        return ""

    def do_rewrite(self, index: QModelIndex) -> None:
        if not index.isValid():
            return
        node = cast(RewriteActionTree, index.internalPointer())
        if node.is_rewrite:
            node.rewrite_action.do_rewrite(self.proof_panel)
        else:
            self.proof_panel.rewrites_panel.setExpanded(
                index, not self.proof_panel.rewrites_panel.isExpanded(index)
            )

    def update_on_selection(self) -> None:
        selection, edges = self.proof_panel.parse_selection()
        g = self.proof_panel.graph_scene.g
        self.root_item.update_on_selection(g, selection, edges)
        QMetaObject.invokeMethod(self.emitter, "finished", Qt.ConnectionType.QueuedConnection)  # type: ignore<|MERGE_RESOLUTION|>--- conflicted
+++ resolved
@@ -34,16 +34,9 @@
     rule: Callable[[GraphT, list], pyzx.rules.RewriteOutputType[VT, ET]]
     match_type: MatchType
     tooltip_str: str
-<<<<<<< HEAD
-    picture_path: str = field(default=False)
-    #image: bytes = field(default=False)
-    lhs_graph: GraphT = field(default=False)
-    rhs_graph: GraphT = field(default=False)
-=======
     picture_path: Optional[str] = field(default=None)
     lhs_graph: Optional[GraphT] = field(default=None)
     rhs_graph: Optional[GraphT] = field(default=None)
->>>>>>> e80a835d
     # Whether the graph should be copied before trying to test whether it matches.
     # Needed if the matcher changes the graph.
     copy_first: bool = field(default=False)
@@ -57,11 +50,7 @@
             picture_path = 'custom'
         elif 'picture' in d:
             picture_path = d['picture']
-<<<<<<< HEAD
         else: 
-=======
-        else:
->>>>>>> e80a835d
             picture_path = None
         return cls(
             name=d['text'],
@@ -118,11 +107,8 @@
         )
 
     @property
-<<<<<<< HEAD
-    def tooltip(self):
-=======
+
     def tooltip(self) -> str:
->>>>>>> e80a835d
         if self.picture_path is None:
             return self.tooltip_str
         if self.picture_path == 'custom':
@@ -131,19 +117,12 @@
             graph_scene_right = GraphScene()
             graph_view_left = GraphView(graph_scene_left)
             graph_view_left.draw_background_lines = False
-<<<<<<< HEAD
-            graph_view_left.set_graph(self.lhs_graph)
-            graph_view_right = GraphView(graph_scene_right)
-            graph_view_right.draw_background_lines = False
-            graph_view_right.set_graph(self.rhs_graph)
-=======
             if self.lhs_graph is not None:
                 graph_view_left.set_graph(self.lhs_graph)
             graph_view_right = GraphView(graph_scene_right)
             graph_view_right.draw_background_lines = False
             if self.rhs_graph is not None:
                 graph_view_right.set_graph(self.rhs_graph)
->>>>>>> e80a835d
             graph_view_left.fit_view()
             graph_view_right.fit_view()
             graph_view_left.setSceneRect(graph_scene_left.itemsBoundingRect())
@@ -151,30 +130,14 @@
             lhs_size = graph_view_left.viewport().size()
             rhs_size = graph_view_right.viewport().size()
             # The picture needs to be wide enough to fit both of them and have some space for the = sign
-<<<<<<< HEAD
-            pixmap = QPixmap(lhs_size.width()+rhs_size.width()+160,max(lhs_size.height(),rhs_size.height()))
-            pixmap.fill(QColor("#ffffff"))
-            graph_view_left.viewport().render(pixmap)
-            graph_view_right.viewport().render(pixmap,QPoint(lhs_size.width()+160,0))
-=======
             pixmap = QPixmap(lhs_size.width() + rhs_size.width() + 160, max(lhs_size.height(), rhs_size.height()))
             pixmap.fill(QColor("#ffffff"))
             graph_view_left.viewport().render(pixmap)
             graph_view_right.viewport().render(pixmap, QPoint(lhs_size.width() + 160, 0))
->>>>>>> e80a835d
             # We create a new scene to render the = sign
             new_scene = GraphScene()
             new_view = GraphView(new_scene)
             new_view.draw_background_lines = False
-<<<<<<< HEAD
-            new_scene.addLine(QLineF(QPointF(10,40),QPointF(80,40)),QPen(QColor("#000000"),8))
-            new_scene.addLine(QLineF(QPointF(10,10),QPointF(80,10)),QPen(QColor("#000000"),8))
-            new_view.setSceneRect(new_scene.itemsBoundingRect())
-            new_view.viewport().render(pixmap,QPoint(lhs_size.width(),max(lhs_size.height(),rhs_size.height())/2-20))
-                
-            buffer = QBuffer()
-            buffer.open(QIODevice.WriteOnly)
-=======
             new_scene.addLine(QLineF(QPointF(10,40), QPointF(80,40)), QPen(QColor("#000000"), 8))
             new_scene.addLine(QLineF(QPointF(10,10), QPointF(80,10)), QPen(QColor("#000000"), 8))
             new_view.setSceneRect(new_scene.itemsBoundingRect())
@@ -182,18 +145,13 @@
 
             buffer = QBuffer()
             buffer.open(QIODevice.OpenModeFlag.WriteOnly)
->>>>>>> e80a835d
             pixmap.save(buffer, "PNG", quality=100)
             image = bytes(buffer.data().toBase64()).decode()
         else:
             pixmap = QPixmap()
             pixmap.load(get_data("tooltips/"+self.picture_path))
             buffer = QBuffer()
-<<<<<<< HEAD
-            buffer.open(QIODevice.WriteOnly)
-=======
             buffer.open(QIODevice.OpenModeFlag.WriteOnly)
->>>>>>> e80a835d
             pixmap.save(buffer, "PNG", quality=100)
             image = bytes(buffer.data().toBase64()).decode()
         self.tooltip_str = '<img src="data:image/png;base64,{}" width="500">'.format(image) + self.tooltip_str
