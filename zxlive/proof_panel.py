import copy
from typing import Iterator

from PySide6.QtCore import QPointF
from PySide6.QtWidgets import QToolButton
from pyzx import VertexType, to_gh, basicrules
from pyzx.graph.base import BaseGraph, VT
import pyzx

from .base_panel import BasePanel, ToolbarSection
from .commands import MoveNode, SetGraph, AddIdentity, ChangeColor
from .graphscene import GraphScene
from .rules import bialgebra
from .graphview import WandTrace, GraphTool
from .graphscene import VItem


class ProofPanel(BasePanel):
    """Panel for the proof mode of ZX live."""

    def __init__(self, graph: BaseGraph) -> None:
        self.graph_scene = GraphScene()
        self.graph_scene.vertices_moved.connect(self._vert_moved)
        # TODO: Right now this calls for every single vertex selected, even if we select many at the same time
        self.graph_scene.selectionChanged.connect(self.update_on_selection)
        super().__init__(graph, self.graph_scene)

        self.graph_view.wand_trace_finished.connect(self._unfuse_slice)

    def _toolbar_sections(self) -> Iterator[ToolbarSection]:
<<<<<<< HEAD
        self.selection = QToolButton(self, text="Selection", checkable=True, checked=True)
        self.magic_wand = QToolButton(self, text="Magic Wand", checkable=True)

        self.magic_wand.clicked.connect(self._magic_wand_clicked)
        self.selection.clicked.connect(self._selection_clicked)

        yield ToolbarSection(self.selection, self.magic_wand, exclusive=True)

        fuse = QToolButton(self, text="Fuse")
        identity_z = QToolButton(self, text="Z identity")
        identity_x = QToolButton(self, text="X identity")
        color_change = QToolButton(self, text="Color change")
        bialgebra = QToolButton(self, text="Bialgebra")
        strong_comp = QToolButton(self, text="Strong comp")
        gh_state = QToolButton(self, text="To GH form")

        fuse.clicked.connect(self._fuse_clicked)
        identity_z.clicked.connect(lambda: self._identity_clicked(VertexType.Z))
        identity_x.clicked.connect(lambda: self._identity_clicked(VertexType.X))
        color_change.clicked.connect(self._color_change_clicked)
        bialgebra.clicked.connect(self._bialgebra_clicked)
        strong_comp.clicked.connect(self._strong_comp_clicked)
        gh_state.clicked.connect(self._gh_state_clicked)

        yield ToolbarSection(fuse, identity_z, identity_x, color_change, bialgebra,
                             strong_comp, gh_state, exclusive=True)
=======
        self.rewrite_actions = {}
        buttons = []
        for name,action in pyzx.editor.operations.items():
            btn = QToolButton(self, text=action['text'])
            btn.clicked.connect(self._do_rewrite(name,action['matcher'],action['rule'],action['type']))
            btn.setStatusTip(action['tooltip'])
            btn.setEnabled(False)
            self.rewrite_actions[name] = {'matcher':action['matcher'],
                                          'rule':action['rule'],
                                          'button':btn,
                                          'type':action['type']}
            buttons.append(btn)
        # fuse = QToolButton(self, text="Fuse")
        # identity_z = QToolButton(self, text="Z identity")
        # identity_x = QToolButton(self, text="X identity")
        # color_change = QToolButton(self, text="Color change")
        # bialgebra = QToolButton(self, text="Bialgebra")
        # strong_comp = QToolButton(self, text="Strong comp")
        # gh_state = QToolButton(self, text="To GH form")

        # fuse.clicked.connect(self._fuse_clicked)
        # identity_z.clicked.connect(lambda: self._identity_clicked(VertexType.Z))
        # identity_x.clicked.connect(lambda: self._identity_clicked(VertexType.X))
        # color_change.clicked.connect(self._color_change_clicked)
        # bialgebra.clicked.connect(self._bialgebra_clicked)
        # strong_comp.clicked.connect(self._strong_comp_clicked)
        # gh_state.clicked.connect(self._gh_state_clicked)

        # yield ToolbarSection(fuse, identity_z, identity_x, color_change, bialgebra,
        #                      strong_comp, gh_state, exclusive=True)
        yield ToolbarSection(*buttons)

    def parse_selection(self):
        selection = list(self.graph_scene.selected_vertices)
        g = self.graph_scene.g
        edges = []
        for e in g.edges():
            s,t = g.edge_st(e)
            if s in selection and t in selection:
                edges.append(e)

        return selection, edges

    def _do_rewrite(self,name,matcher,rule,ty):
        def do_rewrite():
            selection, edges = self.parse_selection()
            g = copy.deepcopy(self.graph_scene.g)
            if ty == pyzx.editor.MATCHES_EDGES:
                matches = matcher(g, lambda e: e in edges)
            else: matches = matcher(g, lambda v: v in selection)

            etab, rem_verts, rem_edges, check_isolated_vertices = rule(g, matches)
            g.remove_edges(rem_edges)
            g.remove_vertices(rem_verts)
            g.add_edge_table(etab)
            cmd = SetGraph(self.graph_view,g)
            self.undo_stack.push(cmd)
            new_verts = g.vertex_set()
            self.graph_scene.select_vertices(v for v in selection if v in new_verts)
        return do_rewrite

    def update_on_selection(self):
        print("update on selection")
        selection, edges = self.parse_selection()
        g = self.graph_scene.g

        for name,action in self.rewrite_actions.items():
            if action['type'] == pyzx.editor.MATCHES_VERTICES:
                matches = action['matcher'](g, lambda v: v in selection)
            else:
                matches = action['matcher'](g, lambda e: e in edges)
            if matches:
                print(name,matches)
                action['button'].setEnabled(True)
            else:
                action['button'].setEnabled(False)
>>>>>>> ea288983

    def _selection_clicked(self):
        self.graph_view.tool = GraphTool.Selection

    def _magic_wand_clicked(self):
        self.graph_view.tool = GraphTool.MagicWand

    def _vert_moved(self, vs: list[tuple[VT, float, float]]) -> None:
        cmd = MoveNode(self.graph_view, vs)
        self.undo_stack.push(cmd)
<<<<<<< HEAD

    def _fuse_clicked(self):
        vs = list(self.graph_scene.selected_vertices)
        self.graph_scene.clearSelection()

        if vs == []:
            self.graph_view.set_graph(self.graph)
            return

        new_g = copy.deepcopy(self.graph)

        if len(vs) == 1:
            basicrules.remove_id(new_g, vs[0])
            cmd = SetGraph(self.graph_view, new_g)
            self.undo_stack.push(cmd)
            return

        x_vertices = [v for v in vs if self.graph.type(v) == VertexType.X]
        z_vertices = [v for v in vs if self.graph.type(v) == VertexType.Z]
        vs = [x_vertices, z_vertices]
        fuse = False
        for lst in vs:
            lst = sorted(lst)
            to_fuse = {}
            visited = set()
            for v in lst:
                if v in visited:
                    continue
                to_fuse[v] = []
                # dfs
                stack = [v]
                while stack:
                    u = stack.pop()
                    if u in visited:
                        continue
                    visited.add(u)
                    for w in self.graph.neighbors(u):
                        if w in lst:
                            to_fuse[v].append(w)
                            stack.append(w)

            for v in to_fuse:
                for w in to_fuse[v]:
                    basicrules.fuse(new_g, v, w)
                    fuse = True

        if not fuse:
            self.graph_view.set_graph(self.graph)
            return

        cmd = SetGraph(self.graph_view, new_g)
        self.undo_stack.push(cmd)

    def _strong_comp_clicked(self):
        new_g = copy.deepcopy(self.graph)
        selected = list(self.graph_scene.selected_vertices)
        if len(selected) != 2:
            return
        self.graph_scene.clearSelection()
        v1, v2 = selected
        if basicrules.check_strong_comp(new_g, v1, v2):
            basicrules.strong_comp(new_g, v1, v2)
            cmd = SetGraph(self.graph_view, new_g)
            self.undo_stack.push(cmd)

    def _bialgebra_clicked(self):
        # TODO: Maybe replace copy with more efficient undo?
        new_g = copy.deepcopy(self.graph)
        selected = list(self.graph_scene.selected_vertices)
        if len(selected) < 2:
            return
        bialgebra(new_g, selected)
        self.graph_scene.clearSelection()
        cmd = SetGraph(self.graph_view, new_g)
        self.undo_stack.push(cmd)

    def _gh_state_clicked(self):
        # TODO: Do we want to respect selection here?
        new_g = copy.deepcopy(self.graph)
        to_gh(new_g)
        cmd = SetGraph(self.graph_view, new_g)
        self.graph_scene.clearSelection()
        self.undo_stack.push(cmd)

    def _identity_clicked(self, vty: VertexType) -> None:
        selected = list(self.graph_scene.selected_vertices)
        if len(selected) != 2:
            return
        u, v = selected
        if not self.graph.connected(u, v):
            return
        cmd = AddIdentity(self.graph_view, u, v, vty)
        self.undo_stack.push(cmd)

    def _color_change_clicked(self) -> None:
        cmd = ChangeColor(self.graph_view, list(self.graph_scene.selected_vertices))
        self.graph_scene.clearSelection()
        self.undo_stack.push(cmd)

    def _unfuse_slice(self, trace):
        filtered = [item for item in trace.hit if isinstance(item, VItem)]
        if len(filtered) != 1:
            return
        vertex = filtered[0].v
        if self.graph.type(vertex) not in (VertexType.Z, VertexType.X):
            return
        
        dir = trace.end - trace.start
        normal = QPointF(-dir.y(), dir.x())
        pos = QPointF(self.graph.row(vertex), self.graph.qubit(vertex))
        left, right = [], []
        for neighbor in self.graph.neighbors(vertex):
            npos = QPointF(self.graph.row(neighbor), self.graph.qubit(neighbor))
            dot = QPointF.dotProduct(pos - npos, normal)
            if dot <= 0:
                left.append(neighbor)
            else:
                right.append(neighbor)

        new_g = copy.deepcopy(self.graph)
        left_vert = new_g.add_vertex(self.graph.type(vertex), qubit = pos.y(), row = pos.x() - 0.25)
        new_g.set_row(vertex, pos.x() + 0.25)
        for neighbor in left:
            new_g.add_edge((neighbor, left_vert), self.graph.edge_type((vertex, neighbor)))
            new_g.remove_edge((vertex, neighbor))
        new_g.add_edge((vertex, left_vert))

        cmd = SetGraph(self.graph_view, new_g)
        self.undo_stack.push(cmd)

=======
>>>>>>> ea288983
<|MERGE_RESOLUTION|>--- conflicted
+++ resolved
@@ -28,7 +28,6 @@
         self.graph_view.wand_trace_finished.connect(self._unfuse_slice)
 
     def _toolbar_sections(self) -> Iterator[ToolbarSection]:
-<<<<<<< HEAD
         self.selection = QToolButton(self, text="Selection", checkable=True, checked=True)
         self.magic_wand = QToolButton(self, text="Magic Wand", checkable=True)
 
@@ -36,26 +35,7 @@
         self.selection.clicked.connect(self._selection_clicked)
 
         yield ToolbarSection(self.selection, self.magic_wand, exclusive=True)
-
-        fuse = QToolButton(self, text="Fuse")
-        identity_z = QToolButton(self, text="Z identity")
-        identity_x = QToolButton(self, text="X identity")
-        color_change = QToolButton(self, text="Color change")
-        bialgebra = QToolButton(self, text="Bialgebra")
-        strong_comp = QToolButton(self, text="Strong comp")
-        gh_state = QToolButton(self, text="To GH form")
-
-        fuse.clicked.connect(self._fuse_clicked)
-        identity_z.clicked.connect(lambda: self._identity_clicked(VertexType.Z))
-        identity_x.clicked.connect(lambda: self._identity_clicked(VertexType.X))
-        color_change.clicked.connect(self._color_change_clicked)
-        bialgebra.clicked.connect(self._bialgebra_clicked)
-        strong_comp.clicked.connect(self._strong_comp_clicked)
-        gh_state.clicked.connect(self._gh_state_clicked)
-
-        yield ToolbarSection(fuse, identity_z, identity_x, color_change, bialgebra,
-                             strong_comp, gh_state, exclusive=True)
-=======
+        
         self.rewrite_actions = {}
         buttons = []
         for name,action in pyzx.editor.operations.items():
@@ -132,7 +112,6 @@
                 action['button'].setEnabled(True)
             else:
                 action['button'].setEnabled(False)
->>>>>>> ea288983
 
     def _selection_clicked(self):
         self.graph_view.tool = GraphTool.Selection
@@ -143,7 +122,6 @@
     def _vert_moved(self, vs: list[tuple[VT, float, float]]) -> None:
         cmd = MoveNode(self.graph_view, vs)
         self.undo_stack.push(cmd)
-<<<<<<< HEAD
 
     def _fuse_clicked(self):
         vs = list(self.graph_scene.selected_vertices)
@@ -274,5 +252,3 @@
         cmd = SetGraph(self.graph_view, new_g)
         self.undo_stack.push(cmd)
 
-=======
->>>>>>> ea288983
