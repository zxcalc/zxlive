#     zxlive - An interactive tool for the ZX-calculus
#     Copyright (C) 2023 - Aleks Kissinger
#
# Licensed under the Apache License, Version 2.0 (the "License");
# you may not use this file except in compliance with the License.
# You may obtain a copy of the License at

#    http://www.apache.org/licenses/LICENSE-2.0

# Unless required by applicable law or agreed to in writing, software
# distributed under the License is distributed on an "AS IS" BASIS,
# WITHOUT WARRANTIES OR CONDITIONS OF ANY KIND, either express or implied.
# See the License for the specific language governing permissions and
# limitations under the License.

from __future__ import annotations

from enum import IntEnum
from typing import TYPE_CHECKING, Dict, Any

from PySide6.QtGui import QIcon, QFontDatabase
from typing_extensions import TypedDict, NotRequired

from PySide6.QtCore import QSettings
from PySide6.QtWidgets import (
    QDialog, QFileDialog, QFormLayout, QLineEdit, QPushButton, QWidget,
    QVBoxLayout, QSpinBox, QDoubleSpinBox, QLabel, QHBoxLayout, QTabWidget,
    QComboBox, QApplication, QCheckBox
)

from .common import get_settings_value, T, get_data
from .settings import (
    refresh_pyzx_tikz_settings, defaults, display_setting, color_schemes
)

if TYPE_CHECKING:
    from .mainwindow import MainWindow


class FormInputType(IntEnum):
    Str = 0
    Int = 1
    Float = 2
    Folder = 3
    Combo = 4
    Bool = 5


class SettingsData(TypedDict):
    id: str
    label: str
    type: FormInputType
    data: NotRequired[dict[Any, str]]


color_scheme_data = {
    id: scheme["label"] for id, scheme in color_schemes.items()
}

tab_positioning_data = {
    QTabWidget.TabPosition.North: "Top",
    QTabWidget.TabPosition.South: "Bottom",
    QTabWidget.TabPosition.West: "Left",
    QTabWidget.TabPosition.East: "Right"
}

snap_to_grid_data = {'2': "2", '4': "4", '8': "8", '16': "16"}

input_circuit_formats = {
    'openqasm': "standard OpenQASM",
    'sqasm': "Spider QASM",
    'sqasm-no-simplification': "Spider QASM (no simplification)",
}

combo_true_false = {
    'True': 'True',
    'False': 'False'
}


general_settings: list[SettingsData] = [
    {"id": "path/custom-rules", "label": "Custom rules path", "type": FormInputType.Folder},
    {"id": "color-scheme", "label": "Color scheme", "type": FormInputType.Combo, "data": color_scheme_data},
    {"id": "tab-bar-location", "label": "Tab bar location", "type": FormInputType.Combo, "data": tab_positioning_data},
    {"id": "snap-granularity", "label": "Snap-to-grid granularity", "type": FormInputType.Combo, "data": snap_to_grid_data},
    {"id": "input-circuit-format", "label": "Input Circuit as", "type": FormInputType.Combo, "data": input_circuit_formats},
<<<<<<< HEAD
    {"id": "previews-show", "label": "Show rewrite previews","type": FormInputType.Combo, "data": combo_true_false}
=======
    {"id": "sound-effects", "label": "Sound Effects", "type": FormInputType.Bool},
>>>>>>> 5b229b47
]


font_settings: list[SettingsData] = [
    {"id": "font/size", "label": "Font size", "type": FormInputType.Int},
    # Font families can be loaded after a QGuiApplication is constructed.
    # load_font_families needs to be called once a QGuiApplication is up.
    {"id": "font/family", "label": "Font family", "type": FormInputType.Combo, "data": {"Ariel": "Ariel"}},
]


def load_font_families() -> None:
    index = next(i for i, d in enumerate(font_settings) if d["id"] == "font/family")
    font_settings[index]["data"] |= {f: f for f in QFontDatabase.families()}


tikz_export_settings: list[SettingsData] = [
    {"id": "tikz/Z-spider-export", "label": "Z-spider", "type": FormInputType.Str},
    {"id": "tikz/Z-phase-export", "label": "Z-spider with phase", "type": FormInputType.Str},
    {"id": "tikz/X-spider-export", "label": "X-spider", "type": FormInputType.Str},
    {"id": "tikz/X-phase-export", "label": "X-spider with phase", "type": FormInputType.Str},
    {"id": "tikz/Hadamard-export", "label": "Hadamard", "type": FormInputType.Str},
    {"id": "tikz/w-input-export", "label": "W input", "type": FormInputType.Str},
    {"id": "tikz/w-output-export", "label": "W output", "type": FormInputType.Str},
    {"id": "tikz/z-box-export", "label": "Z box", "type": FormInputType.Str},
    {"id": "tikz/edge-W-export", "label": "W io edge", "type": FormInputType.Str},
]

tikz_import_settings: list[SettingsData] = [
    {"id": "tikz/Z-spider-import", "label": "Z-spider", "type": FormInputType.Str},
    {"id": "tikz/w-input-import", "label": "W input", "type": FormInputType.Str},
    {"id": "tikz/w-output-import", "label": "W output", "type": FormInputType.Str},
    {"id": "tikz/z-box-import", "label": "Z box", "type": FormInputType.Str},
    {"id": "tikz/edge-W-import", "label": "W io edge", "type": FormInputType.Str},
]

tikz_layout_settings: list[SettingsData] = [
    {"id": "tikz/layout/hspace", "label": "Horizontal spacing", "type": FormInputType.Float},
    {"id": "tikz/layout/vspace", "label": "Vertical spacing", "type": FormInputType.Float},
    {"id": "tikz/layout/max-width", "label": "Maximum width", "type": FormInputType.Float},
]

tikz_rule_name_settings: list[SettingsData] = [
    {"id": "tikz/names/fuse spiders", "label": "fuse spiders", "type": FormInputType.Str},
    {"id": "tikz/names/bialgebra", "label": "bialgebra", "type": FormInputType.Str},
    {"id": "tikz/names/change color to Z", "label": "change color to Z", "type": FormInputType.Str},
    {"id": "tikz/names/change color to X", "label": "change color to X", "type": FormInputType.Str},
    {"id": "tikz/names/remove identity", "label": "remove identity", "type": FormInputType.Str},
    {"id": "tikz/names/Add Z identity", "label": "add Z identity", "type": FormInputType.Str},
    {"id": "tikz/names/copy 0/pi spider", "label": "copy 0/pi spider", "type": FormInputType.Str},
    {"id": "tikz/names/push Pauli", "label": "push Pauli", "type": FormInputType.Str},
    {"id": "tikz/names/decompose hadamard", "label": "decompose hadamard", "type": FormInputType.Str},
]


class SettingsDialog(QDialog):
    def __init__(self, main_window: MainWindow) -> None:
        super().__init__(main_window)
        self.main_window = main_window
        self.setWindowTitle("Settings")

        self.settings = QSettings("zxlive", "zxlive")
        self.value_dict: Dict[str, QWidget] = {}
        self.prev_color_scheme = self.get_settings_value("color-scheme", str)
        self.prev_tab_bar_location = self.get_settings_value("tab-bar-location", QTabWidget.TabPosition)
        load_font_families()

        layout = QVBoxLayout()
        layout.setContentsMargins(0, 0, 0, 0)
        layout.setSpacing(0)
        self.setLayout(layout)

        tab_widget = QTabWidget()
        layout.addWidget(tab_widget)

        self.add_settings_tab(tab_widget, "General", "General ZXLive settings", general_settings)
        self.add_settings_tab(tab_widget, "Font", "Font settings", font_settings)
        self.add_settings_tab(tab_widget, "Tikz rule names", "Tikz rule name settings", tikz_rule_name_settings)
        self.add_settings_tab(tab_widget, "Tikz export", "These are the class names that will be used when exporting to tikz.", tikz_export_settings)
        self.add_settings_tab(tab_widget, "Tikz import",  "These are the class names that are understood when importing from tikz.", tikz_import_settings)
        self.add_settings_tab(tab_widget, "Tikz layout",  "Tikz layout settings", tikz_layout_settings)

        self.init_okay_cancel_buttons(layout)

    def get_settings_value(self, arg: str, _type: type[T], default: T | None = None) -> T:
        return get_settings_value(arg, _type, default, self.settings)

    def get_settings_from_data(self, data: SettingsData, _type: type[T]) -> T:
        name = data["id"]
        assert isinstance(default := defaults[name], _type)
        return self.get_settings_value(name, _type, default)


    def add_settings_tab(self, tab_widget: QTabWidget, tab_name: str, label: str, data: list[SettingsData]) -> None:
        panel_tikz_names, vlayout = QWidget(), QVBoxLayout()
        panel_tikz_names.setLayout(vlayout)
        tab_widget.addTab(panel_tikz_names, tab_name)
        vlayout.addWidget(QLabel(label))
        form_names, w = QFormLayout(), QWidget()
        w.setLayout(form_names)
        vlayout.addWidget(w)
        vlayout.addStretch()
        for d in data:
            self.add_setting_to_form(form_names, d)

    def init_okay_cancel_buttons(self, layout: QVBoxLayout) -> None:
        w, hlayout = QWidget(), QHBoxLayout()
        hlayout.addStretch()
        w.setLayout(hlayout)
        layout.addWidget(w)
        okay_button = QPushButton("Okay")
        okay_button.clicked.connect(self.okay)
        hlayout.addWidget(okay_button)
        cancel_button = QPushButton("Cancel")
        cancel_button.clicked.connect(self.cancel)
        hlayout.addWidget(cancel_button)

    def make_bool_form_input(self, data: SettingsData) -> QCheckBox:
        widget = QCheckBox()
        widget.setChecked(self.get_settings_from_data(data, bool))
        return widget

    def make_str_form_input(self, data: SettingsData) -> QLineEdit:
        widget = QLineEdit()
        widget.setText(self.get_settings_from_data(data, str))
        return widget

    def make_int_form_input(self, data: SettingsData) -> QSpinBox:
        widget = QSpinBox()
        widget.setValue(self.get_settings_from_data(data, int))
        return widget

    def make_float_form_input(self, data: SettingsData) -> QDoubleSpinBox:
        widget = QDoubleSpinBox()
        widget.setValue(self.get_settings_from_data(data, float))
        return widget

    def make_folder_form_input(self, data: SettingsData) -> QLineEdit:
        widget_line = QLineEdit()
        widget_line.setText(self.get_settings_from_data(data, str))

        def browse() -> None:
            directory = QFileDialog.getExistingDirectory(
                self,"Pick folder", options=QFileDialog.Option.ShowDirsOnly
            )
            if directory:
                widget_line.setText(directory)

        action = widget_line.addAction(
            QIcon(get_data("icons/folder.svg")), QLineEdit.ActionPosition.TrailingPosition
        )
        action.setToolTip("Browse...")
        action.triggered.connect(browse)
        # It would be nice to highlight the icon on hover

        return widget_line

    def make_combo_form_input(self, data: SettingsData) -> QComboBox:
        assert "data" in data
        name, _data = data["id"], data["data"]
        value = self.settings.value(name, defaults[name])
        widget = QComboBox()
        for k, v in _data.items():
            widget.addItem(v, userData=k)
        widget.setCurrentText(_data[value])
        return widget

    def add_setting_to_form(self, form: QFormLayout, settings_data: SettingsData) -> None:
        setting_maker = {
            FormInputType.Str: self.make_str_form_input,
            FormInputType.Int: self.make_int_form_input,
            FormInputType.Float: self.make_float_form_input,
            FormInputType.Folder: self.make_folder_form_input,
            FormInputType.Combo: self.make_combo_form_input,
            FormInputType.Bool: self.make_bool_form_input,
        }
        setting_widget_maker = setting_maker[settings_data["type"]]
        widget: QWidget = setting_widget_maker(settings_data)

        form.addRow(settings_data["label"], widget)
        self.value_dict[settings_data["id"]] = widget

    def okay(self) -> None:
        self.update_global_settings()
        self.apply_global_settings()
        self.accept()

    def update_global_settings(self) -> None:
        for name, widget in self.value_dict.items():
            if isinstance(widget, QLineEdit):
                self.settings.setValue(name, widget.text())
            elif isinstance(widget, QSpinBox):
                self.settings.setValue(name, widget.value())
            elif isinstance(widget, QDoubleSpinBox):
                self.settings.setValue(name, widget.value())
            elif isinstance(widget, QComboBox):
                self.settings.setValue(name, widget.currentData())
        display_setting.update()

    def apply_global_settings(self) -> None:
        refresh_pyzx_tikz_settings()
        theme = self.get_settings_value("color-scheme", str)
        if theme != self.prev_color_scheme:
            display_setting.set_color_scheme(theme)
            self.main_window.update_colors()
        pos = self.get_settings_value("tab-bar-location", QTabWidget.TabPosition)
        if pos != self.prev_tab_bar_location:
            self.main_window.tab_widget.setTabPosition(pos)
        app = QApplication.instance()
        if isinstance(app, QApplication):
            app.setFont(display_setting.font)
        self.main_window.update_font()

    def cancel(self) -> None:
        self.reject()


def open_settings_dialog(parent: MainWindow) -> None:
    dialog = SettingsDialog(parent)
    dialog.exec()<|MERGE_RESOLUTION|>--- conflicted
+++ resolved
@@ -84,11 +84,8 @@
     {"id": "tab-bar-location", "label": "Tab bar location", "type": FormInputType.Combo, "data": tab_positioning_data},
     {"id": "snap-granularity", "label": "Snap-to-grid granularity", "type": FormInputType.Combo, "data": snap_to_grid_data},
     {"id": "input-circuit-format", "label": "Input Circuit as", "type": FormInputType.Combo, "data": input_circuit_formats},
-<<<<<<< HEAD
-    {"id": "previews-show", "label": "Show rewrite previews","type": FormInputType.Combo, "data": combo_true_false}
-=======
+    {"id": "previews-show", "label": "Show rewrite previews","type": FormInputType.Combo, "data": combo_true_false},
     {"id": "sound-effects", "label": "Sound Effects", "type": FormInputType.Bool},
->>>>>>> 5b229b47
 ]
 
 
